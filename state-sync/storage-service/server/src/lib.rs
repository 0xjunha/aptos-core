--- conflicted
+++ resolved
@@ -58,12 +58,7 @@
 /// The server-side actor for the storage service. Handles inbound storage
 /// service requests from clients.
 pub struct StorageServiceServer<T> {
-<<<<<<< HEAD
-    bounded_executor: BoundedExecutor,
     network_requests: StorageServiceNetworkEvents, // TODO: change this to use network framework NetworkEvents<StorageServiceMessage> directly
-=======
-    network_requests: StorageServiceNetworkEvents,
->>>>>>> cb872149
     storage: T,
     storage_service_config: StorageServiceConfig,
     time_service: TimeService,
