// Copyright © Aptos Foundation

use crate::{
<<<<<<< HEAD
    DKGMessage,
    dkg_manager::{agg_trx_producer::RealAggTranscriptProducer, DKGManager},
=======
    agg_trx_producer::AggTranscriptProducer,
    dkg_manager::DKGManager,
>>>>>>> 6b53cfc9
    network::{IncomingRpcRequest, NetworkReceivers, NetworkSender},
    network_interface::DKGNetworkClient,
};
use anyhow::Result;
use aptos_bounded_executor::BoundedExecutor;
use aptos_channels::{aptos_channel, message_queues::QueueStyle};
use aptos_event_notifications::{
    EventNotification, EventNotificationListener, ReconfigNotification,
    ReconfigNotificationListener,
};
use aptos_logger::{debug, error};
use aptos_network::{application::interface::NetworkClient, protocols::network::Event};
use aptos_reliable_broadcast::ReliableBroadcast;
use aptos_types::{
    account_address::AccountAddress,
    dkg::{DKGStartEvent, DKGState, DKGTrait, DefaultDKG},
    epoch_state::EpochState,
    on_chain_config::{
        FeatureFlag, Features, OnChainConfigPayload, OnChainConfigProvider, ValidatorSet,
    },
};
use aptos_validator_transaction_pool::VTxnPoolState;
use futures::StreamExt;
use futures_channel::oneshot;
use std::{sync::Arc, time::Duration};
use tokio_retry::strategy::ExponentialBackoff;
use aptos_types::dkg::{DefaultDKG, DKGTrait};
use crate::agg_trx_producer::RealAggTranscriptProducer;

pub struct EpochManager<P: OnChainConfigProvider> {
    // Some useful metadata
    my_addr: AccountAddress,
    epoch_state: Option<Arc<EpochState>>,

    // some DKG private params
    dkg_dealer_sk: Arc<<DefaultDKG as DKGTrait>::DealerPrivateKey>,

    // Inbound events
    reconfig_events: ReconfigNotificationListener<P>,
    dkg_start_events: EventNotificationListener,

    // Msgs to DKG manager
    dkg_rpc_msg_tx:
        Option<aptos_channel::Sender<AccountAddress, (AccountAddress, IncomingRpcRequest)>>,
    dkg_manager_close_tx: Option<oneshot::Sender<oneshot::Sender<()>>>,
    dkg_start_event_tx: Option<oneshot::Sender<DKGStartEvent>>,
    vtxn_pool: VTxnPoolState,

    // Network utils
    self_sender: aptos_channels::Sender<Event<DKGMessage>>,
    network_sender: DKGNetworkClient<NetworkClient<DKGMessage>>,
}

impl<P: OnChainConfigProvider> EpochManager<P> {
    pub fn new(
        my_addr: AccountAddress,
        dkg_dealer_sk: <DefaultDKG as DKGTrait>::DealerPrivateKey,
        reconfig_events: ReconfigNotificationListener<P>,
        dkg_start_events: EventNotificationListener,
        self_sender: aptos_channels::Sender<Event<DKGMessage>>,
        network_sender: DKGNetworkClient<NetworkClient<DKGMessage>>,
        vtxn_pool: VTxnPoolState,
    ) -> Self {
        Self {
            dkg_dealer_sk: Arc::new(dkg_dealer_sk),
            my_addr,
            epoch_state: None,
            reconfig_events,
            dkg_start_events,
            dkg_rpc_msg_tx: None,
            dkg_manager_close_tx: None,
            self_sender,
            network_sender,
            vtxn_pool,
            dkg_start_event_tx: None,
        }
    }

    fn process_rpc_request(
        &mut self,
        peer_id: AccountAddress,
        dkg_request: IncomingRpcRequest,
    ) -> Result<()> {
        if Some(dkg_request.msg.epoch()) == self.epoch_state.as_ref().map(|s| s.epoch) {
            // Forward to DKGManager if it is alive.
            if let Some(tx) = &self.dkg_rpc_msg_tx {
<<<<<<< HEAD
                let _ = tx.push((), (peer_id, dkg_request));
=======
                let _ = tx.push(peer_id, (peer_id, dkg_request));
>>>>>>> 6b53cfc9
            }
        }
        Ok(())
    }

    fn on_dkg_start_notification(&mut self, notification: EventNotification) -> Result<()> {
<<<<<<< HEAD
        let EventNotification {
            subscribed_events, ..
        } = notification;
        for event in subscribed_events {
            let dkg_start_event = DKGStartEvent::try_from(&event).unwrap();
            // Forward to DKGManager if it is alive.
            if let Some(tx) = self.dkg_start_event_tx.as_ref() {
                let _ = tx.push((), dkg_start_event);
=======
        if let Some(tx) = self.dkg_start_event_tx.take() {
            let EventNotification {
                subscribed_events, ..
            } = notification;
            for event in subscribed_events {
                if let Ok(dkg_start_event) = DKGStartEvent::try_from(&event) {
                    let _ = tx.send(dkg_start_event);
                    return Ok(());
                } else {
                    debug!("[DKG] on_dkg_start_notification: failed in converting a contract event to a dkg start event!");
                }
>>>>>>> 6b53cfc9
            }
        }
        Ok(())
    }

    pub async fn start(mut self, mut network_receivers: NetworkReceivers) {
        self.await_reconfig_notification().await;
        loop {
            let handling_result = tokio::select! {
                notification = self.dkg_start_events.select_next_some() => {
                    self.on_dkg_start_notification(notification)
                },
                reconfig_notification = self.reconfig_events.select_next_some() => {
                    self.on_new_epoch(reconfig_notification).await
                },
                (peer, rpc_request) = network_receivers.rpc_rx.select_next_some() => {
                    self.process_rpc_request(peer, rpc_request)
                },
            };

            if let Err(e) = handling_result {
                error!("{}", e);
            }
        }
    }

    async fn await_reconfig_notification(&mut self) {
        let reconfig_notification = self
            .reconfig_events
            .next()
            .await
            .expect("Reconfig sender dropped, unable to start new epoch");
        self.start_new_epoch(reconfig_notification.on_chain_configs)
            .await;
    }

    async fn start_new_epoch(&mut self, payload: OnChainConfigPayload<P>) {
        let validator_set: ValidatorSet = payload
            .get()
            .expect("failed to get ValidatorSet from payload");

        let epoch_state = Arc::new(EpochState {
            epoch: payload.epoch(),
            verifier: (&validator_set).into(),
        });
        self.epoch_state = Some(epoch_state.clone());
<<<<<<< HEAD
        let my_index = epoch_state.verifier.address_to_validator_index().get(&self.my_addr).copied();
=======
        let my_index = epoch_state
            .verifier
            .address_to_validator_index()
            .get(&self.my_addr)
            .copied();
>>>>>>> 6b53cfc9

        let features = payload.get::<Features>().unwrap_or_default();

        if let (true, Some(my_index)) = (
            features.is_enabled(FeatureFlag::RECONFIGURE_WITH_DKG),
            my_index,
        ) {
            let DKGState {
                in_progress: in_progress_session,
                ..
            } = payload.get::<DKGState>().unwrap_or_default();

            let network_sender = self.create_network_sender();
            let rb = ReliableBroadcast::new(
                epoch_state.verifier.get_ordered_account_addresses(),
                Arc::new(network_sender),
                ExponentialBackoff::from_millis(5),
                aptos_time_service::TimeService::real(),
                Duration::from_millis(1000),
                BoundedExecutor::new(8, tokio::runtime::Handle::current()),
            );
            let agg_trx_producer = AggTranscriptProducer::new(rb);

            let (dkg_start_event_tx, dkg_start_event_rx) = oneshot::channel();
            self.dkg_start_event_tx = Some(dkg_start_event_tx);

            let (dkg_rpc_msg_tx, dkg_rpc_msg_rx) = aptos_channel::new::<
                AccountAddress,
                (AccountAddress, IncomingRpcRequest),
            >(QueueStyle::FIFO, 100, None);
            self.dkg_rpc_msg_tx = Some(dkg_rpc_msg_tx);
            let (dkg_manager_close_tx, dkg_manager_close_rx) = oneshot::channel();
            self.dkg_manager_close_tx = Some(dkg_manager_close_tx);

            let dkg_manager = DKGManager::<DefaultDKG>::new(
                self.dkg_dealer_sk.clone(),
                my_index,
                self.my_addr,
                my_index,
                epoch_state,
                Arc::new(agg_trx_producer),
                self.vtxn_pool.clone(),
            );
            tokio::spawn(dkg_manager.run(
                in_progress_session,
                dkg_start_event_rx,
                dkg_rpc_msg_rx,
                dkg_manager_close_rx,
            ));
        }
    }

    async fn on_new_epoch(&mut self, reconfig_notification: ReconfigNotification<P>) -> Result<()> {
        self.shutdown_current_processor().await;
        self.start_new_epoch(reconfig_notification.on_chain_configs)
            .await;
        Ok(())
    }

    async fn shutdown_current_processor(&mut self) {
        if let Some(tx) = self.dkg_manager_close_tx.take() {
            let (ack_tx, ack_rx) = oneshot::channel();
            tx.send(ack_tx).unwrap();
            ack_rx.await.unwrap();
        }
    }

    fn create_network_sender(&self) -> NetworkSender {
        NetworkSender::new(
            self.my_addr,
            self.network_sender.clone(),
            self.self_sender.clone(),
        )
    }
}<|MERGE_RESOLUTION|>--- conflicted
+++ resolved
@@ -1,15 +1,11 @@
 // Copyright © Aptos Foundation
 
 use crate::{
-<<<<<<< HEAD
-    DKGMessage,
-    dkg_manager::{agg_trx_producer::RealAggTranscriptProducer, DKGManager},
-=======
     agg_trx_producer::AggTranscriptProducer,
     dkg_manager::DKGManager,
->>>>>>> 6b53cfc9
     network::{IncomingRpcRequest, NetworkReceivers, NetworkSender},
     network_interface::DKGNetworkClient,
+    DKGMessage,
 };
 use anyhow::Result;
 use aptos_bounded_executor::BoundedExecutor;
@@ -34,16 +30,12 @@
 use futures_channel::oneshot;
 use std::{sync::Arc, time::Duration};
 use tokio_retry::strategy::ExponentialBackoff;
-use aptos_types::dkg::{DefaultDKG, DKGTrait};
-use crate::agg_trx_producer::RealAggTranscriptProducer;
 
 pub struct EpochManager<P: OnChainConfigProvider> {
+    dkg_dealer_sk: Arc<<DefaultDKG as DKGTrait>::DealerPrivateKey>,
     // Some useful metadata
     my_addr: AccountAddress,
     epoch_state: Option<Arc<EpochState>>,
-
-    // some DKG private params
-    dkg_dealer_sk: Arc<<DefaultDKG as DKGTrait>::DealerPrivateKey>,
 
     // Inbound events
     reconfig_events: ReconfigNotificationListener<P>,
@@ -94,27 +86,13 @@
         if Some(dkg_request.msg.epoch()) == self.epoch_state.as_ref().map(|s| s.epoch) {
             // Forward to DKGManager if it is alive.
             if let Some(tx) = &self.dkg_rpc_msg_tx {
-<<<<<<< HEAD
-                let _ = tx.push((), (peer_id, dkg_request));
-=======
                 let _ = tx.push(peer_id, (peer_id, dkg_request));
->>>>>>> 6b53cfc9
             }
         }
         Ok(())
     }
 
     fn on_dkg_start_notification(&mut self, notification: EventNotification) -> Result<()> {
-<<<<<<< HEAD
-        let EventNotification {
-            subscribed_events, ..
-        } = notification;
-        for event in subscribed_events {
-            let dkg_start_event = DKGStartEvent::try_from(&event).unwrap();
-            // Forward to DKGManager if it is alive.
-            if let Some(tx) = self.dkg_start_event_tx.as_ref() {
-                let _ = tx.push((), dkg_start_event);
-=======
         if let Some(tx) = self.dkg_start_event_tx.take() {
             let EventNotification {
                 subscribed_events, ..
@@ -126,7 +104,6 @@
                 } else {
                     debug!("[DKG] on_dkg_start_notification: failed in converting a contract event to a dkg start event!");
                 }
->>>>>>> 6b53cfc9
             }
         }
         Ok(())
@@ -173,15 +150,11 @@
             verifier: (&validator_set).into(),
         });
         self.epoch_state = Some(epoch_state.clone());
-<<<<<<< HEAD
-        let my_index = epoch_state.verifier.address_to_validator_index().get(&self.my_addr).copied();
-=======
         let my_index = epoch_state
             .verifier
             .address_to_validator_index()
             .get(&self.my_addr)
             .copied();
->>>>>>> 6b53cfc9
 
         let features = payload.get::<Features>().unwrap_or_default();
 
@@ -220,7 +193,6 @@
                 self.dkg_dealer_sk.clone(),
                 my_index,
                 self.my_addr,
-                my_index,
                 epoch_state,
                 Arc::new(agg_trx_producer),
                 self.vtxn_pool.clone(),
