// Copyright © Aptos Foundation
// SPDX-License-Identifier: Apache-2.0

use crate::{
    captured_reads::{CapturedReads, DataRead, ReadKind},
    counters,
    scheduler::{DependencyResult, DependencyStatus, Scheduler},
<<<<<<< HEAD
    task::Transaction,
    txn_provider::TxnIndexProvider,
=======
>>>>>>> a1f299cb
};
use aptos_aggregator::{
    delta_change_set::serialize,
    resolver::{AggregatorReadMode, TAggregatorView},
};
use aptos_logger::error;
use aptos_mvhashmap::{
    types::{MVDataError, MVDataOutput, MVModulesError, MVModulesOutput, TxnIndex},
    unsync_map::UnsyncMap,
    MVHashMap,
};
use aptos_state_view::{StateViewId, TStateView};
use aptos_types::{
    executable::{Executable, ModulePath},
    state_store::{
        state_storage_usage::StateStorageUsage,
        state_value::{StateValue, StateValueMetadataKind},
    },
    transaction::BlockExecutableTransaction as Transaction,
    write_set::TransactionWrite,
};
use aptos_vm_logging::{log_schema::AdapterLogSchema, prelude::*};
use aptos_vm_types::resolver::{StateStorageView, TModuleView, TResourceGroupView, TResourceView};
use bytes::Bytes;
use move_core_types::{
    value::MoveTypeLayout,
    vm_status::{StatusCode, VMStatus},
};
use std::{cell::RefCell, fmt::Debug, sync::atomic::AtomicU32};

/// A struct which describes the result of the read from the proxy. The client
/// can interpret these types to further resolve the reads.
#[derive(Debug)]
pub(crate) enum ReadResult {
    Value(Option<StateValue>),
    Metadata(Option<StateValueMetadataKind>),
    Exists(bool),
    Uninitialized,
    // Must halt the execution of the calling transaction. This might be because
    // there was an inconsistency in observed speculative state, or dependency
    // waiting indicated that the parallel execution had been halted. The String
    // parameter provides more context (error description / message).
    HaltSpeculativeExecution(String),
}

impl ReadResult {
    fn from_data_read<V: TransactionWrite>(data: DataRead<V>) -> Self {
        match data {
            DataRead::Versioned(_, v) => ReadResult::Value(v.as_state_value()),
            DataRead::Resolved(v) => {
                ReadResult::Value(Some(StateValue::new_legacy(serialize(&v).into())))
            },
            DataRead::Metadata(maybe_metadata) => ReadResult::Metadata(maybe_metadata),
            DataRead::Exists(exists) => ReadResult::Exists(exists),
        }
    }
}

pub(crate) struct ParallelState<'a, T: Transaction, X: Executable, TP: TxnIndexProvider> {
    versioned_map: &'a MVHashMap<T::Key, T::Tag, T::Value, X>,
    scheduler: &'a Scheduler<TP>,
    _counter: &'a AtomicU32,
    captured_reads: RefCell<CapturedReads<T>>,
}

impl<'a, T: Transaction, X: Executable, TP: TxnIndexProvider> ParallelState<'a, T, X, TP> {
    pub(crate) fn new(
        shared_map: &'a MVHashMap<T::Key, T::Tag, T::Value, X>,
        shared_scheduler: &'a Scheduler<TP>,
        shared_counter: &'a AtomicU32,
    ) -> Self {
        Self {
            versioned_map: shared_map,
            scheduler: shared_scheduler,
            _counter: shared_counter,
            captured_reads: RefCell::new(CapturedReads::new()),
        }
    }

    // TODO: Actually fill in the logic to record fetched executables, etc.
    fn fetch_module(
        &self,
        key: &T::Key,
        txn_idx: TxnIndex,
    ) -> anyhow::Result<MVModulesOutput<T::Value, X>, MVModulesError> {
        // Record for the R/W path intersection fallback for modules.
        self.captured_reads
            .borrow_mut()
            .module_reads
            .push(key.clone());

        self.versioned_map.modules().fetch_module(key, txn_idx)
    }

    // txn_idx is estimated to have a r/w dependency on dep_idx.
    // Returns after the dependency has been resolved, the returned indicator is true if
    // it is safe to continue, and false if the execution has been halted.
    fn wait_for_dependency(&self, txn_idx: TxnIndex, dep_idx: TxnIndex) -> bool {
        match self.scheduler.wait_for_dependency(txn_idx, dep_idx) {
            DependencyResult::Dependency(dep_condition) => {
                let _timer = counters::DEPENDENCY_WAIT_SECONDS.start_timer();
                // Wait on a condition variable corresponding to the encountered
                // read dependency. Once the dep_idx finishes re-execution, scheduler
                // will mark the dependency as resolved, and then the txn_idx will be
                // scheduled for re-execution, which will re-awaken cvar here.
                // A deadlock is not possible due to these condition variables:
                // suppose all threads are waiting on read dependency, and consider
                // one with lowest txn_idx. It observed a dependency, so some thread
                // aborted dep_idx. If that abort returned execution task, by
                // minimality (lower transactions aren't waiting), that thread would
                // finish execution unblock txn_idx, contradiction. Otherwise,
                // execution_idx in scheduler was lower at a time when at least the
                // thread that aborted dep_idx was alive, and again, since lower txns
                // than txn_idx are not blocked, so the execution of dep_idx will
                // eventually finish and lead to unblocking txn_idx, contradiction.
                let (lock, cvar) = &*dep_condition;
                let mut dep_resolved = lock.lock();
                while let DependencyStatus::Unresolved = *dep_resolved {
                    dep_resolved = cvar.wait(dep_resolved).unwrap();
                }
                // dep resolved status is either resolved or execution halted.
                matches!(*dep_resolved, DependencyStatus::Resolved)
            },
            DependencyResult::ExecutionHalted => false,
            DependencyResult::Resolved => true,
        }
    }

    /// Captures a read from the VM execution, but not unresolved deltas, as in this case it is the
    /// callers responsibility to set the aggregator's base value and call fetch_data again.
    fn read_data_by_kind(
        &self,
        key: &T::Key,
        txn_idx: TxnIndex,
        target_kind: ReadKind,
    ) -> ReadResult {
        use MVDataError::*;
        use MVDataOutput::*;

        if let Some(data) = self
            .captured_reads
            .borrow()
            .get_by_kind(key, None, target_kind.clone())
        {
            return ReadResult::from_data_read(data);
        }

        loop {
            match self.versioned_map.data().fetch_data(key, txn_idx) {
                Ok(Versioned(version, v)) => {
                    let data_read = DataRead::Versioned(version, v.clone())
                        .downcast(target_kind)
                        .expect("Downcast from Versioned must succeed");

                    if self
                        .captured_reads
                        .borrow_mut()
                        .capture_read(key.clone(), None, data_read.clone())
                        .is_err()
                    {
                        // Inconsistency in recorded reads.
                        return ReadResult::HaltSpeculativeExecution(
                            "Inconsistency in reads (must be due to speculation)".to_string(),
                        );
                    }

                    return ReadResult::from_data_read(data_read);
                },
                Ok(Resolved(value)) => {
                    let data_read = DataRead::Resolved(value)
                        .downcast(target_kind)
                        .expect("Downcast from Resolved must succeed");

                    if self
                        .captured_reads
                        .borrow_mut()
                        .capture_read(key.clone(), None, data_read.clone())
                        .is_err()
                    {
                        // Inconsistency in recorded reads.
                        return ReadResult::HaltSpeculativeExecution(
                            "Inconsistency in reads (must be due to speculation)".to_string(),
                        );
                    }

                    return ReadResult::from_data_read(data_read);
                },
                Err(Uninitialized) | Err(Unresolved(_)) => {
                    // The underlying assumption here for not recording anything about the read is
                    // that the caller is expected to initialize the contents and serve the reads
                    // solely via the 'fetch_read' interface. Thus, the later, successful read,
                    // will make the needed recordings.
                    return ReadResult::Uninitialized;
                },
                Err(Dependency(dep_idx)) => {
                    if !self.wait_for_dependency(txn_idx, dep_idx) {
                        return ReadResult::HaltSpeculativeExecution(
                            "Interrupted as block execution was halted".to_string(),
                        );
                    }
                },
                Err(DeltaApplicationFailure) => {
                    // AggregatorV1 may have delta application failure due to speculation.
                    self.captured_reads.borrow_mut().mark_failure();
                    return ReadResult::HaltSpeculativeExecution(
                        "Delta application failure (must be speculative)".to_string(),
                    );
                },
            };
        }
    }
}

pub(crate) struct SequentialState<'a, T: Transaction, X: Executable> {
    pub(crate) unsync_map: &'a UnsyncMap<T::Key, T::Value, X>,
    pub(crate) _counter: &'a u32,
}

pub(crate) enum ViewState<'a, T: Transaction, X: Executable, TP: TxnIndexProvider> {
    Sync(ParallelState<'a, T, X, TP>),
    Unsync(SequentialState<'a, T, X>),
}

/// A struct that represents a single block execution worker thread's view into the state,
/// some of which (in Sync case) might be shared with other workers / threads. By implementing
/// all necessary traits, LatestView is provided to the VM and used to intercept the reads.
/// In the Sync case, also records captured reads for later validation. latest_txn_idx
/// must be set according to the latest transaction that the worker was / is executing.
pub(crate) struct LatestView<
    'a,
    T: Transaction,
    S: TStateView<Key = T::Key>,
    X: Executable,
    TP: TxnIndexProvider,
> {
    base_view: &'a S,
    latest_view: ViewState<'a, T, X, TP>,
    txn_idx: TxnIndex,
}

impl<'a, T: Transaction, S: TStateView<Key = T::Key>, X: Executable, TP: TxnIndexProvider>
    LatestView<'a, T, S, X, TP>
{
    pub(crate) fn new(
        base_view: &'a S,
        latest_view: ViewState<'a, T, X, TP>,
        txn_idx: TxnIndex,
    ) -> Self {
        Self {
            base_view,
            latest_view,
            txn_idx,
        }
    }

    /// Drains the captured reads.
    pub(crate) fn take_reads(&self) -> CapturedReads<T> {
        match &self.latest_view {
            ViewState::Sync(state) => state.captured_reads.take(),
            ViewState::Unsync(_) => {
                unreachable!("Take reads called in sequential setting (not captured)")
            },
        }
    }

    fn get_base_value(&self, state_key: &T::Key) -> anyhow::Result<Option<StateValue>> {
        let ret = self.base_view.get_state_value(state_key);

        if ret.is_err() {
            // Even speculatively, reading from base view should not return an error.
            // Thus, this critical error log and count does not need to be buffered.
            let log_context = AdapterLogSchema::new(self.base_view.id(), self.txn_idx as usize);
            alert!(
                log_context,
                "[VM, StateView] Error getting data from storage for {:?}",
                state_key
            );
        }

        // TODO: AggregatorID in V2 can be replaced here.
        ret
    }

    fn get_resource_state_value_impl(
        &self,
        state_key: &T::Key,
        kind: ReadKind,
    ) -> anyhow::Result<ReadResult> {
        debug_assert!(
            state_key.module_path().is_none(),
            "Reading a module {:?} using ResourceView",
            state_key,
        );

        match &self.latest_view {
            ViewState::Sync(state) => {
                let mut ret = state.read_data_by_kind(state_key, self.txn_idx, kind.clone());

                if matches!(ret, ReadResult::Uninitialized) {
                    let from_storage = self.get_base_value(state_key)?;
                    state.versioned_map.data().provide_base_value(
                        state_key.clone(),
                        TransactionWrite::from_state_value(from_storage),
                    );

                    ret = state.read_data_by_kind(state_key, self.txn_idx, kind);
                }

                match ret {
                    // ExecutionHalted indicates that the parallel execution is halted.
                    // The read should return immediately and log the error.
                    // For now we use STORAGE_ERROR as the VM will not log the speculative eror,
                    // so no actual error will be logged once the execution is halted and
                    // the speculative logging is flushed.
                    ReadResult::HaltSpeculativeExecution(msg) => Err(anyhow::Error::new(
                        VMStatus::error(StatusCode::STORAGE_ERROR, Some(msg)),
                    )),
                    ReadResult::Uninitialized => {
                        unreachable!("base value must already be recorded in the MV data structure")
                    },
                    _ => Ok(ret),
                }
            },
            ViewState::Unsync(state) => {
                let ret = state.unsync_map.fetch_data(state_key).map_or_else(
                    || self.get_base_value(state_key),
                    |v| Ok(v.as_state_value()),
                );
                ret.map(|maybe_state_value| match kind {
                    ReadKind::Value => ReadResult::Value(maybe_state_value),
                    ReadKind::Metadata => {
                        ReadResult::Metadata(maybe_state_value.map(StateValue::into_metadata))
                    },
                    ReadKind::Exists => ReadResult::Exists(maybe_state_value.is_some()),
                })
            },
        }
    }
}

impl<'a, T: Transaction, S: TStateView<Key = T::Key>, X: Executable, TP: TxnIndexProvider>
    TResourceView for LatestView<'a, T, S, X, TP>
{
    type Key = T::Key;
    type Layout = MoveTypeLayout;

    fn get_resource_state_value(
        &self,
        state_key: &Self::Key,
        _maybe_layout: Option<&Self::Layout>,
    ) -> anyhow::Result<Option<StateValue>> {
        self.get_resource_state_value_impl(state_key, ReadKind::Value)
            .map(|res| {
                if let ReadResult::Value(v) = res {
                    v
                } else {
                    unreachable!("Read result must be Value kind")
                }
            })
    }

    fn get_resource_state_value_metadata(
        &self,
        state_key: &Self::Key,
    ) -> anyhow::Result<Option<StateValueMetadataKind>> {
        self.get_resource_state_value_impl(state_key, ReadKind::Metadata)
            .map(|res| {
                if let ReadResult::Metadata(v) = res {
                    v
                } else {
                    unreachable!("Read result must be Metadata kind")
                }
            })
    }

    fn resource_exists(&self, state_key: &Self::Key) -> anyhow::Result<bool> {
        self.get_resource_state_value_impl(state_key, ReadKind::Exists)
            .map(|res| {
                if let ReadResult::Exists(v) = res {
                    v
                } else {
                    unreachable!("Read result must be Exists kind")
                }
            })
    }
}

<<<<<<< HEAD
impl<'a, T: Transaction, S: TStateView<Key = T::Key>, X: Executable, TP: TxnIndexProvider>
    TModuleView for LatestView<'a, T, S, X, TP>
=======
impl<'a, T: Transaction, S: TStateView<Key = T::Key>, X: Executable> TResourceGroupView
    for LatestView<'a, T, S, X>
{
    type GroupKey = T::Key;
    type Layout = MoveTypeLayout;
    type ResourceTag = T::Tag;

    fn resource_group_size(&self, _group_key: &Self::GroupKey) -> anyhow::Result<u64> {
        unimplemented!("TResourceGroupView not yet implemented");
    }

    fn get_resource_from_group(
        &self,
        _group_key: &Self::GroupKey,
        _resource_tag: &Self::ResourceTag,
        _maybe_layout: Option<&Self::Layout>,
    ) -> anyhow::Result<Option<Bytes>> {
        unimplemented!("TResourceGroupView not yet implemented");
    }

    fn resource_size_in_group(
        &self,
        _group_key: &Self::GroupKey,
        _resource_tag: &Self::ResourceTag,
    ) -> anyhow::Result<u64> {
        unimplemented!("TResourceGroupView not yet implemented");
    }

    fn resource_exists_in_group(
        &self,
        _group_key: &Self::GroupKey,
        _resource_tag: &Self::ResourceTag,
    ) -> anyhow::Result<bool> {
        unimplemented!("TResourceGroupView not yet implemented");
    }
}

impl<'a, T: Transaction, S: TStateView<Key = T::Key>, X: Executable> TModuleView
    for LatestView<'a, T, S, X>
>>>>>>> a1f299cb
{
    type Key = T::Key;

    fn get_module_state_value(&self, state_key: &Self::Key) -> anyhow::Result<Option<StateValue>> {
        debug_assert!(
            state_key.module_path().is_some(),
            "Reading a resource {:?} using ModuleView",
            state_key,
        );

        match &self.latest_view {
            ViewState::Sync(state) => {
                use MVModulesError::*;
                use MVModulesOutput::*;

                match state.fetch_module(state_key, self.txn_idx) {
                    Ok(Executable(_)) => unreachable!("Versioned executable not implemented"),
                    Ok(Module((v, _))) => Ok(v.as_state_value()),
                    Err(Dependency(_)) => {
                        // Return anything (e.g. module does not exist) to avoid waiting,
                        // because parallel execution will fall back to sequential anyway.
                        Ok(None)
                    },
                    Err(NotFound) => self.base_view.get_state_value(state_key),
                }
            },
            ViewState::Unsync(state) => state.unsync_map.fetch_data(state_key).map_or_else(
                || self.get_base_value(state_key),
                |v| Ok(v.as_state_value()),
            ),
        }
    }
}

impl<'a, T: Transaction, S: TStateView<Key = T::Key>, X: Executable, TP: TxnIndexProvider>
    StateStorageView for LatestView<'a, T, S, X, TP>
{
    fn id(&self) -> StateViewId {
        self.base_view.id()
    }

    fn get_usage(&self) -> anyhow::Result<StateStorageUsage> {
        self.base_view.get_usage()
    }
}

impl<'a, T: Transaction, S: TStateView<Key = T::Key>, X: Executable, TP: TxnIndexProvider>
    TAggregatorView for LatestView<'a, T, S, X, TP>
{
    type IdentifierV1 = T::Key;
    type IdentifierV2 = T::Identifier;

    fn get_aggregator_v1_state_value(
        &self,
        state_key: &Self::IdentifierV1,
        _mode: AggregatorReadMode,
    ) -> anyhow::Result<Option<StateValue>> {
        // TODO: Integrate aggregators.
        self.get_resource_state_value(state_key, None)
    }
}<|MERGE_RESOLUTION|>--- conflicted
+++ resolved
@@ -5,11 +5,7 @@
     captured_reads::{CapturedReads, DataRead, ReadKind},
     counters,
     scheduler::{DependencyResult, DependencyStatus, Scheduler},
-<<<<<<< HEAD
-    task::Transaction,
     txn_provider::TxnIndexProvider,
-=======
->>>>>>> a1f299cb
 };
 use aptos_aggregator::{
     delta_change_set::serialize,
@@ -397,12 +393,8 @@
     }
 }
 
-<<<<<<< HEAD
-impl<'a, T: Transaction, S: TStateView<Key = T::Key>, X: Executable, TP: TxnIndexProvider>
-    TModuleView for LatestView<'a, T, S, X, TP>
-=======
-impl<'a, T: Transaction, S: TStateView<Key = T::Key>, X: Executable> TResourceGroupView
-    for LatestView<'a, T, S, X>
+impl<'a, T: Transaction, S: TStateView<Key = T::Key>, X: Executable, TP: TxnIndexProvider> TResourceGroupView
+    for LatestView<'a, T, S, X, TP>
 {
     type GroupKey = T::Key;
     type Layout = MoveTypeLayout;
@@ -438,9 +430,8 @@
     }
 }
 
-impl<'a, T: Transaction, S: TStateView<Key = T::Key>, X: Executable> TModuleView
-    for LatestView<'a, T, S, X>
->>>>>>> a1f299cb
+impl<'a, T: Transaction, S: TStateView<Key = T::Key>, X: Executable, TP: TxnIndexProvider>
+    TModuleView for LatestView<'a, T, S, X, TP>
 {
     type Key = T::Key;
 
